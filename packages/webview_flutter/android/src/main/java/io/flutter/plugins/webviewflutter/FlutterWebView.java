package io.flutter.plugins.webviewflutter;

import android.content.Context;
import android.os.Build;
import android.view.View;
import android.webkit.CookieManager;
import android.webkit.WebView;
import io.flutter.plugin.common.BinaryMessenger;
import io.flutter.plugin.common.MethodCall;
import io.flutter.plugin.common.MethodChannel;
import io.flutter.plugin.common.MethodChannel.MethodCallHandler;
import io.flutter.plugin.common.MethodChannel.Result;
import io.flutter.plugin.platform.PlatformView;
import java.util.Map;

public class FlutterWebView implements PlatformView, MethodCallHandler {
  private final WebView webView;
  private final MethodChannel methodChannel;

  @SuppressWarnings("unchecked")
  FlutterWebView(Context context, BinaryMessenger messenger, int id, Map<String, Object> params) {
    methodChannel = new MethodChannel(messenger, "plugins.flutter.io/webview_" + id);
    methodChannel.setMethodCallHandler(this);
    webView = new WebView(context);
    webView.setWebViewClient(new FlutterWebViewClient(methodChannel));
    if (params.containsKey("initialUrl")) {
      String url = (String) params.get("initialUrl");
      webView.loadUrl(url);
    }
    applySettings((Map<String, Object>) params.get("settings"));
  }

  @Override
  public View getView() {
    return webView;
  }

  @Override
  public void onMethodCall(MethodCall methodCall, Result result) {
    switch (methodCall.method) {
      case "loadUrl":
        loadUrl(methodCall, result);
        break;
<<<<<<< HEAD
      case "getUserAgent":
        getUserAgent(methodCall, result);
=======
      case "userAgent":
        userAgent(methodCall, result);
>>>>>>> 9bb77b60
        break;
      case "updateSettings":
        updateSettings(methodCall, result);
        break;
      case "canGoBack":
        canGoBack(methodCall, result);
        break;
      case "canGoForward":
        canGoForward(methodCall, result);
        break;
      case "goBack":
        goBack(methodCall, result);
        break;
      case "goForward":
        goForward(methodCall, result);
        break;
      case "reload":
        reload(methodCall, result);
        break;
      case "currentUrl":
        currentUrl(methodCall, result);
        break;
      case "stopLoading":
        stopLoading(methodCall, result);
        break;
      default:
        result.notImplemented();
    }
  }

  private void loadUrl(MethodCall methodCall, Result result) {
    String url = (String) methodCall.arguments;
    webView.loadUrl(url);
    result.success(null);
  }

<<<<<<< HEAD
  private void getUserAgent(MethodCall methodCall, Result result) {
=======
  private void userAgent(MethodCall methodCall, Result result) {
>>>>>>> 9bb77b60
    String userAgent = webView.getSettings().getUserAgentString();
    result.success(userAgent);
  }

  private void canGoBack(MethodCall methodCall, Result result) {
    result.success(webView.canGoBack());
  }

  private void canGoForward(MethodCall methodCall, Result result) {
    result.success(webView.canGoForward());
  }

  private void goBack(MethodCall methodCall, Result result) {
    if (webView.canGoBack()) {
      webView.goBack();
    }
    result.success(null);
  }

  private void goForward(MethodCall methodCall, Result result) {
    if (webView.canGoForward()) {
      webView.goForward();
    }
    result.success(null);
  }

  private void reload(MethodCall methodCall, Result result) {
    webView.reload();
    result.success(null);
  }

  private void currentUrl(MethodCall methodCall, Result result) {
    result.success(webView.getUrl());
  }

  @SuppressWarnings("unchecked")
  private void updateSettings(MethodCall methodCall, Result result) {
    applySettings((Map<String, Object>) methodCall.arguments);
    result.success(null);
  }

  private void stopLoading(MethodCall methodCall, Result result) {
    webView.stopLoading();
    result.success(null);
  }

  private void applySettings(Map<String, Object> settings) {
    for (String key : settings.keySet()) {
      switch (key) {
        case "jsMode":
          updateJsMode((Integer) settings.get(key));
          break;
        case "userAgent":
          updateUserAgent((String) settings.get(key));
          break;
<<<<<<< HEAD
        case "clearCookies":
          if ((Boolean) settings.get(key)) {
            removeAllCookies();
          }
          break;
=======
>>>>>>> 9bb77b60
        default:
          throw new IllegalArgumentException("Unknown WebView setting: " + key);
      }
    }
  }

  private void updateJsMode(int mode) {
    switch (mode) {
      case 0: // disabled
        webView.getSettings().setJavaScriptEnabled(false);
        break;
      case 1: // unrestricted
        webView.getSettings().setJavaScriptEnabled(true);
        break;
      default:
        throw new IllegalArgumentException("Trying to set unknown Javascript mode: " + mode);
    }
  }

  private void updateUserAgent(String userAgent) {
    webView.getSettings().setUserAgentString(userAgent);
  }

<<<<<<< HEAD
  private void removeAllCookies() {
    if (Build.VERSION.SDK_INT >= Build.VERSION_CODES.LOLLIPOP) {
      CookieManager.getInstance().removeAllCookies(null);
    } else {
      CookieManager.getInstance().removeAllCookie();
    }
  }

=======
>>>>>>> 9bb77b60
  @Override
  public void dispose() {}
}<|MERGE_RESOLUTION|>--- conflicted
+++ resolved
@@ -41,13 +41,8 @@
       case "loadUrl":
         loadUrl(methodCall, result);
         break;
-<<<<<<< HEAD
-      case "getUserAgent":
-        getUserAgent(methodCall, result);
-=======
       case "userAgent":
         userAgent(methodCall, result);
->>>>>>> 9bb77b60
         break;
       case "updateSettings":
         updateSettings(methodCall, result);
@@ -84,11 +79,7 @@
     result.success(null);
   }
 
-<<<<<<< HEAD
-  private void getUserAgent(MethodCall methodCall, Result result) {
-=======
   private void userAgent(MethodCall methodCall, Result result) {
->>>>>>> 9bb77b60
     String userAgent = webView.getSettings().getUserAgentString();
     result.success(userAgent);
   }
@@ -144,14 +135,11 @@
         case "userAgent":
           updateUserAgent((String) settings.get(key));
           break;
-<<<<<<< HEAD
         case "clearCookies":
           if ((Boolean) settings.get(key)) {
             removeAllCookies();
           }
           break;
-=======
->>>>>>> 9bb77b60
         default:
           throw new IllegalArgumentException("Unknown WebView setting: " + key);
       }
@@ -175,7 +163,6 @@
     webView.getSettings().setUserAgentString(userAgent);
   }
 
-<<<<<<< HEAD
   private void removeAllCookies() {
     if (Build.VERSION.SDK_INT >= Build.VERSION_CODES.LOLLIPOP) {
       CookieManager.getInstance().removeAllCookies(null);
@@ -184,8 +171,6 @@
     }
   }
 
-=======
->>>>>>> 9bb77b60
   @Override
   public void dispose() {}
 }