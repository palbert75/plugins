--- conflicted
+++ resolved
@@ -213,7 +213,6 @@
     return _channel.invokeMethod('loadUrl', url);
   }
 
-<<<<<<< HEAD
   /// Accessor to the current URL that the WebView is displaying.
   ///
   /// If [WebView.initialUrl] was never specified, returns `null`.
@@ -224,12 +223,12 @@
   Future<String> currentUrl() async {
     final String url = await _channel.invokeMethod('currentUrl');
     return url;
-=======
+  }
+
   /// Gets the UserAgent.
   Future<String> getUserAgent() async {
     final String userAgent = await _channel.invokeMethod('getUserAgent');
     return Future<String>.value(userAgent);
->>>>>>> 5d32d9bc
   }
 
   /// Checks whether there's a back history item.
