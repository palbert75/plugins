#import "FlutterWebView.h"

@implementation FLTWebViewFactory {
  NSObject<FlutterBinaryMessenger>* _messenger;
}

- (instancetype)initWithMessenger:(NSObject<FlutterBinaryMessenger>*)messenger {
  self = [super init];
  if (self) {
    _messenger = messenger;
  }
  return self;
}

- (NSObject<FlutterMessageCodec>*)createArgsCodec {
  return [FlutterStandardMessageCodec sharedInstance];
}

- (NSObject<FlutterPlatformView>*)createWithFrame:(CGRect)frame
                                   viewIdentifier:(int64_t)viewId
                                        arguments:(id _Nullable)args {
  FLTWebViewController* webviewController = [[FLTWebViewController alloc] initWithFrame:frame
                                                                         viewIdentifier:viewId
                                                                              arguments:args
                                                                        binaryMessenger:_messenger];
  return webviewController;
}

@end

@implementation FLTWebViewController {
  WKWebView* _webView;
  int64_t _viewId;
  FlutterMethodChannel* _channel;
}

- (instancetype)initWithFrame:(CGRect)frame
               viewIdentifier:(int64_t)viewId
                    arguments:(id _Nullable)args
              binaryMessenger:(NSObject<FlutterBinaryMessenger>*)messenger {
  if ([super init]) {
    _viewId = viewId;
    NSDictionary<NSString*, id>* settings = args[@"settings"];
    NSString* userAgent = settings[@"userAgent"];
    if (userAgent && userAgent != (id)[NSNull null]) {
      // For iOS 8 and earlier, this statement is required setting UserAgent string to
      // NSUserDefaults before initializing WKWebView.
      [[NSUserDefaults standardUserDefaults] registerDefaults:@{@"UserAgent" : userAgent}];
    }
    _webView = [[WKWebView alloc] initWithFrame:frame];
    NSString* channelName = [NSString stringWithFormat:@"plugins.flutter.io/webview_%lld", viewId];
    _channel = [FlutterMethodChannel methodChannelWithName:channelName binaryMessenger:messenger];
    __weak __typeof__(self) weakSelf = self;
    [_channel setMethodCallHandler:^(FlutterMethodCall* call, FlutterResult result) {
      [weakSelf onMethodCall:call result:result];
    }];
    [self applySettings:settings];
    NSString* initialUrl = args[@"initialUrl"];
    if (initialUrl && initialUrl != [NSNull null]) {
      [self loadUrl:initialUrl];
    }
  }
  return self;
}

- (UIView*)view {
  return _webView;
}

- (void)onMethodCall:(FlutterMethodCall*)call result:(FlutterResult)result {
  if ([[call method] isEqualToString:@"updateSettings"]) {
    [self onUpdateSettings:call result:result];
  } else if ([[call method] isEqualToString:@"loadUrl"]) {
    [self onLoadUrl:call result:result];
<<<<<<< HEAD
  } else if ([[call method] isEqualToString:@"getUserAgent"]) {
    [self onGetUserAgent:call result:result];
=======
  } else if ([[call method] isEqualToString:@"canGoBack"]) {
    [self onCanGoBack:call result:result];
  } else if ([[call method] isEqualToString:@"canGoForward"]) {
    [self onCanGoForward:call result:result];
  } else if ([[call method] isEqualToString:@"goBack"]) {
    [self onGoBack:call result:result];
  } else if ([[call method] isEqualToString:@"goForward"]) {
    [self onGoForward:call result:result];
>>>>>>> e247091a
  } else {
    result(FlutterMethodNotImplemented);
  }
}

- (void)onUpdateSettings:(FlutterMethodCall*)call result:(FlutterResult)result {
  [self applySettings:[call arguments]];
  result(nil);
}

- (void)onLoadUrl:(FlutterMethodCall*)call result:(FlutterResult)result {
  NSString* url = [call arguments];
  if (![self loadUrl:url]) {
    result([FlutterError errorWithCode:@"loadUrl_failed"
                               message:@"Failed parsing the URL"
                               details:[NSString stringWithFormat:@"URL was: '%@'", url]]);
  } else {
    result(nil);
  }
}

<<<<<<< HEAD
- (void)onGetUserAgent:(FlutterMethodCall*)call result:(FlutterResult)result {
  [_webView evaluateJavaScript:@"navigator.userAgent"
             completionHandler:^(NSString* userAgent, NSError* error) {
               if (error) {
                 result([FlutterError
                     errorWithCode:@"getUserAgent_failed"
                           message:@"Failed getting UserAgent"
                           details:[NSString stringWithFormat:
                                                 @"webview_flutter: fail evaluating JavaScript: %@",
                                                 [error localizedDescription]]]);
               } else {
                 result(userAgent);
               }
             }];
=======
- (void)onCanGoBack:(FlutterMethodCall*)call result:(FlutterResult)result {
  BOOL canGoBack = [_webView canGoBack];
  result([NSNumber numberWithBool:canGoBack]);
}

- (void)onCanGoForward:(FlutterMethodCall*)call result:(FlutterResult)result {
  BOOL canGoForward = [_webView canGoForward];
  result([NSNumber numberWithBool:canGoForward]);
}

- (void)onGoBack:(FlutterMethodCall*)call result:(FlutterResult)result {
  [_webView goBack];
  result(nil);
}

- (void)onGoForward:(FlutterMethodCall*)call result:(FlutterResult)result {
  [_webView goForward];
  result(nil);
>>>>>>> e247091a
}

- (void)applySettings:(NSDictionary<NSString*, id>*)settings {
  for (NSString* key in settings) {
    if ([key isEqualToString:@"jsMode"]) {
      NSNumber* mode = settings[key];
      [self updateJsMode:mode];
    } else if ([key isEqualToString:@"userAgent"]) {
      NSString* userAgent = settings[key];
      [self updateUserAgent:[userAgent isEqual:[NSNull null]] ? nil : userAgent];
    } else {
      NSLog(@"webview_flutter: unknown setting key: %@", key);
    }
  }
}

- (void)updateJsMode:(NSNumber*)mode {
  WKPreferences* preferences = [[_webView configuration] preferences];
  switch ([mode integerValue]) {
    case 0:  // disabled
      [preferences setJavaScriptEnabled:NO];
      break;
    case 1:  // unrestricted
      [preferences setJavaScriptEnabled:YES];
      break;
    default:
      NSLog(@"webview_flutter: unknown javascript mode: %@", mode);
  }
}

- (void)updateUserAgent:(NSString*)userAgent {
  if (@available(iOS 9.0, *)) {
    [_webView setCustomUserAgent:userAgent];
  }
}

- (bool)loadUrl:(NSString*)url {
  NSURL* nsUrl = [NSURL URLWithString:url];
  if (!nsUrl) {
    return false;
  }
  NSURLRequest* req = [NSURLRequest requestWithURL:nsUrl];
  [_webView loadRequest:req];
  return true;
}

@end<|MERGE_RESOLUTION|>--- conflicted
+++ resolved
@@ -72,10 +72,8 @@
     [self onUpdateSettings:call result:result];
   } else if ([[call method] isEqualToString:@"loadUrl"]) {
     [self onLoadUrl:call result:result];
-<<<<<<< HEAD
   } else if ([[call method] isEqualToString:@"getUserAgent"]) {
     [self onGetUserAgent:call result:result];
-=======
   } else if ([[call method] isEqualToString:@"canGoBack"]) {
     [self onCanGoBack:call result:result];
   } else if ([[call method] isEqualToString:@"canGoForward"]) {
@@ -84,7 +82,6 @@
     [self onGoBack:call result:result];
   } else if ([[call method] isEqualToString:@"goForward"]) {
     [self onGoForward:call result:result];
->>>>>>> e247091a
   } else {
     result(FlutterMethodNotImplemented);
   }
@@ -106,7 +103,6 @@
   }
 }
 
-<<<<<<< HEAD
 - (void)onGetUserAgent:(FlutterMethodCall*)call result:(FlutterResult)result {
   [_webView evaluateJavaScript:@"navigator.userAgent"
              completionHandler:^(NSString* userAgent, NSError* error) {
@@ -121,7 +117,8 @@
                  result(userAgent);
                }
              }];
-=======
+}
+
 - (void)onCanGoBack:(FlutterMethodCall*)call result:(FlutterResult)result {
   BOOL canGoBack = [_webView canGoBack];
   result([NSNumber numberWithBool:canGoBack]);
@@ -140,7 +137,6 @@
 - (void)onGoForward:(FlutterMethodCall*)call result:(FlutterResult)result {
   [_webView goForward];
   result(nil);
->>>>>>> e247091a
 }
 
 - (void)applySettings:(NSDictionary<NSString*, id>*)settings {
