// Copyright 2018 The Chromium Authors. All rights reserved.
// Use of this source code is governed by a BSD-style license that can be
// found in the LICENSE file.

import 'dart:async';

import 'package:flutter/foundation.dart';
import 'package:flutter/gestures.dart';
import 'package:flutter/services.dart';
import 'package:flutter/widgets.dart';

typedef void WebViewCreatedCallback(WebViewController controller);

enum JavaScriptMode {
  /// JavaScript execution is disabled.
  disabled,

  /// JavaScript execution is not restricted.
  unrestricted,
}

/// A web view widget for showing html content.
class WebView extends StatefulWidget {
  /// Creates a new web view.
  ///
  /// The web view can be controlled using a `WebViewController` that is passed to the
  /// `onWebViewCreated` callback once the web view is created.
  ///
  /// The `javaScriptMode` parameter must not be null.
  const WebView({
    Key key,
    this.onWebViewCreated,
    this.initialUrl,
    this.javaScriptMode = JavaScriptMode.disabled,
    this.userAgent,
    this.gestureRecognizers,
  })  : assert(javaScriptMode != null),
        super(key: key);

  /// If not null invoked once the web view is created.
  final WebViewCreatedCallback onWebViewCreated;

  /// Which gestures should be consumed by the web view.
  ///
  /// It is possible for other gesture recognizers to be competing with the web view on pointer
  /// events, e.g if the web view is inside a [ListView] the [ListView] will want to handle
  /// vertical drags. The web view will claim gestures that are recognized by any of the
  /// recognizers on this list.
  ///
  /// When this set is empty or null, the web view will only handle pointer events for gestures that
  /// were not claimed by any other gesture recognizer.
  final Set<Factory<OneSequenceGestureRecognizer>> gestureRecognizers;

  /// The initial URL to load.
  final String initialUrl;

  /// Whether JavaScript execution is enabled.
  final JavaScriptMode javaScriptMode;

  /// The custom UserAgent.
  final String userAgent;

  @override
  State<StatefulWidget> createState() => _WebViewState();
}

class _WebViewState extends State<WebView> {
  final Completer<WebViewController> _controller =
      Completer<WebViewController>();

  _WebSettings _settings;

  @override
  Widget build(BuildContext context) {
    if (defaultTargetPlatform == TargetPlatform.android) {
      return GestureDetector(
        // We prevent text selection by intercepting the long press event.
        // This is a temporary stop gap due to issues with text selection on Android:
        // https://github.com/flutter/flutter/issues/24585 - the text selection
        // dialog is not responding to touch events.
        // https://github.com/flutter/flutter/issues/24584 - the text selection
        // handles are not showing.
        // TODO(amirh): remove this when the issues above are fixed.
        onLongPress: () {},
        child: AndroidView(
          viewType: 'plugins.flutter.io/webview',
          onPlatformViewCreated: _onPlatformViewCreated,
          gestureRecognizers: widget.gestureRecognizers,
          // WebView content is not affected by the Android view's layout direction,
          // we explicitly set it here so that the widget doesn't require an ambient
          // directionality.
          layoutDirection: TextDirection.rtl,
          creationParams: _CreationParams.fromWidget(widget).toMap(),
          creationParamsCodec: const StandardMessageCodec(),
        ),
      );
    } else if (defaultTargetPlatform == TargetPlatform.iOS) {
      return UiKitView(
        viewType: 'plugins.flutter.io/webview',
        onPlatformViewCreated: _onPlatformViewCreated,
        gestureRecognizers: widget.gestureRecognizers,
        creationParams: _CreationParams.fromWidget(widget).toMap(),
        creationParamsCodec: const StandardMessageCodec(),
      );
    }
    return Text(
        '$defaultTargetPlatform is not yet supported by the webview_flutter plugin');
  }

  @override
  void initState() {
    super.initState();
    _settings = _WebSettings.fromWidget(widget);
  }

  @override
  void didUpdateWidget(WebView oldWidget) {
    super.didUpdateWidget(oldWidget);
    final _WebSettings newSettings = _WebSettings.fromWidget(widget);
    final Map<String, dynamic> settingsUpdate =
        _settings.updatesMap(newSettings);
    _updateSettings(settingsUpdate);
    _settings = newSettings;
  }

  Future<void> _updateSettings(Map<String, dynamic> update) async {
    if (update == null) {
      return;
    }
    final WebViewController controller = await _controller.future;
    controller._updateSettings(update);
  }

  void _onPlatformViewCreated(int id) {
    final WebViewController controller = WebViewController._(id);
    _controller.complete(controller);
    if (widget.onWebViewCreated != null) {
      widget.onWebViewCreated(controller);
    }
  }
}

class _CreationParams {
  _CreationParams({this.initialUrl, this.settings});

  static _CreationParams fromWidget(WebView widget) {
    return _CreationParams(
      initialUrl: widget.initialUrl,
      settings: _WebSettings.fromWidget(widget),
    );
  }

  final String initialUrl;
  final _WebSettings settings;

  Map<String, dynamic> toMap() {
    return <String, dynamic>{
      'initialUrl': initialUrl,
      'settings': settings.toMap(),
    };
  }
}

class _WebSettings {
  _WebSettings({this.javaScriptMode, this.userAgent});

  static _WebSettings fromWidget(WebView widget) {
    return _WebSettings(
        javaScriptMode: widget.javaScriptMode, userAgent: widget.userAgent);
  }

  final JavaScriptMode javaScriptMode;

  final String userAgent;

  Map<String, dynamic> toMap() {
    return <String, dynamic>{
      'jsMode': javaScriptMode.index,
      'userAgent': userAgent,
    };
  }

  Map<String, dynamic> updatesMap(_WebSettings newSettings) {
    if (javaScriptMode == newSettings.javaScriptMode &&
        userAgent == newSettings.userAgent) {
      return null;
    }
    return <String, dynamic>{
      'jsMode': newSettings.javaScriptMode.index,
      'userAgent': newSettings.userAgent
    };
  }
}

/// Controls a [WebView].
///
/// A [WebViewController] instance can be obtained by setting the [WebView.onWebViewCreated]
/// callback for a [WebView] widget.
class WebViewController {
  WebViewController._(int id)
      : _channel = MethodChannel('plugins.flutter.io/webview_$id');

  final MethodChannel _channel;

  /// Loads the specified URL.
  ///
  /// `url` must not be null.
  ///
  /// Throws an ArgumentError if `url` is not a valid URL string.
  Future<void> loadUrl(String url) async {
    assert(url != null);
    _validateUrlString(url);
    return _channel.invokeMethod('loadUrl', url);
  }

<<<<<<< HEAD
  Future<String> getUserAgent() async {
    final String userAgent = await _channel.invokeMethod('getUserAgent');
    return Future<String>.value(userAgent);
=======
  /// Checks whether there's a back history item.
  ///
  /// Note that this operation is asynchronous, and it is possible that the "canGoBack" state has
  /// changed by the time the future completed.
  Future<bool> canGoBack() async {
    final bool canGoBack = await _channel.invokeMethod("canGoBack");
    return canGoBack;
  }

  /// Checks whether there's a forward history item.
  ///
  /// Note that this operation is asynchronous, and it is possible that the "canGoForward" state has
  /// changed by the time the future completed.
  Future<bool> canGoForward() async {
    final bool canGoForward = await _channel.invokeMethod("canGoForward");
    return canGoForward;
  }

  /// Goes back in the history of this WebView.
  ///
  /// If there is no back history item this is a no-op.
  Future<void> goBack() async {
    return _channel.invokeMethod("goBack");
  }

  /// Goes forward in the history of this WebView.
  ///
  /// If there is no forward history item this is a no-op.
  Future<void> goForward() async {
    return _channel.invokeMethod("goForward");
>>>>>>> e247091a
  }

  Future<void> _updateSettings(Map<String, dynamic> update) async {
    return _channel.invokeMethod('updateSettings', update);
  }
}

// Throws an ArgumentError if url is not a valid url string.
void _validateUrlString(String url) {
  try {
    final Uri uri = Uri.parse(url);
    if (uri.scheme.isEmpty) {
      throw ArgumentError('Missing scheme in URL string: "$url"');
    }
  } on FormatException catch (e) {
    throw ArgumentError(e);
  }
}<|MERGE_RESOLUTION|>--- conflicted
+++ resolved
@@ -213,11 +213,11 @@
     return _channel.invokeMethod('loadUrl', url);
   }
 
-<<<<<<< HEAD
   Future<String> getUserAgent() async {
     final String userAgent = await _channel.invokeMethod('getUserAgent');
     return Future<String>.value(userAgent);
-=======
+  }
+
   /// Checks whether there's a back history item.
   ///
   /// Note that this operation is asynchronous, and it is possible that the "canGoBack" state has
@@ -248,7 +248,6 @@
   /// If there is no forward history item this is a no-op.
   Future<void> goForward() async {
     return _channel.invokeMethod("goForward");
->>>>>>> e247091a
   }
 
   Future<void> _updateSettings(Map<String, dynamic> update) async {
