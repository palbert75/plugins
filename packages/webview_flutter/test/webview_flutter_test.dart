--- conflicted
+++ resolved
@@ -442,12 +442,9 @@
 
   String get currentUrl => history.isEmpty ? null : history[currentPosition];
   JavaScriptMode javaScriptMode;
-<<<<<<< HEAD
   String userAgent;
   bool clearCookies;
-=======
   bool isLoading = false;
->>>>>>> e30ca297
 
   Future<dynamic> onMethodCall(MethodCall call) {
     switch (call.method) {
@@ -463,10 +460,9 @@
         final ByteData message = channel.codec.encodeMethodCall(onPageStarted);
         BinaryMessages.handlePlatformMessage(channel.name, message, (_) {});
         return Future<void>.sync(() {});
-<<<<<<< HEAD
+        break;
       case 'getUserAgent':
         return Future<String>.sync(() => userAgent);
-=======
         break;
       case 'stopLoading':
         isLoading = false;
@@ -476,7 +472,6 @@
         BinaryMessages.handlePlatformMessage(channel.name, message, (_) {});
         return Future<void>.sync(() {});
         break;
->>>>>>> e30ca297
       case 'updateSettings':
         if (call.arguments['jsMode'] == null ||
             call.arguments['clearCookies'] == null) {
