package io.flutter.plugins.webviewflutter;

import android.content.Context;
import android.view.View;
import android.webkit.WebView;
import io.flutter.plugin.common.BinaryMessenger;
import io.flutter.plugin.common.MethodCall;
import io.flutter.plugin.common.MethodChannel;
import io.flutter.plugin.common.MethodChannel.MethodCallHandler;
import io.flutter.plugin.common.MethodChannel.Result;
import io.flutter.plugin.platform.PlatformView;
import java.util.Map;

public class FlutterWebView implements PlatformView, MethodCallHandler {
  private final WebView webView;
  private final MethodChannel methodChannel;

  @SuppressWarnings("unchecked")
  FlutterWebView(Context context, BinaryMessenger messenger, int id, Map<String, Object> params) {
    webView = new WebView(context);
    if (params.containsKey("initialUrl")) {
      String url = (String) params.get("initialUrl");
      webView.loadUrl(url);
    }
    applySettings((Map<String, Object>) params.get("settings"));
    methodChannel = new MethodChannel(messenger, "plugins.flutter.io/webview_" + id);
    methodChannel.setMethodCallHandler(this);
  }

  @Override
  public View getView() {
    return webView;
  }

  @Override
  public void onMethodCall(MethodCall methodCall, Result result) {
    switch (methodCall.method) {
      case "loadUrl":
        loadUrl(methodCall, result);
        break;
      case "getUserAgent":
        getUserAgent(methodCall, result);
        break;
      case "updateSettings":
        updateSettings(methodCall, result);
        break;
      case "canGoBack":
        canGoBack(methodCall, result);
        break;
      case "canGoForward":
        canGoForward(methodCall, result);
        break;
      case "goBack":
        goBack(methodCall, result);
        break;
      case "goForward":
        goForward(methodCall, result);
        break;
      default:
        result.notImplemented();
    }
  }

  private void loadUrl(MethodCall methodCall, Result result) {
    String url = (String) methodCall.arguments;
    webView.loadUrl(url);
    result.success(null);
  }

<<<<<<< HEAD
  private void getUserAgent(MethodCall methodCall, Result result) {
    String userAgent = webView.getSettings().getUserAgentString();
    result.success(userAgent);
=======
  private void canGoBack(MethodCall methodCall, Result result) {
    result.success(webView.canGoBack());
  }

  private void canGoForward(MethodCall methodCall, Result result) {
    result.success(webView.canGoForward());
  }

  private void goBack(MethodCall methodCall, Result result) {
    if (webView.canGoBack()) {
      webView.goBack();
    }
    result.success(null);
  }

  private void goForward(MethodCall methodCall, Result result) {
    if (webView.canGoForward()) {
      webView.goForward();
    }
    result.success(null);
>>>>>>> e247091a
  }

  @SuppressWarnings("unchecked")
  private void updateSettings(MethodCall methodCall, Result result) {
    applySettings((Map<String, Object>) methodCall.arguments);
    result.success(null);
  }

  private void applySettings(Map<String, Object> settings) {
    for (String key : settings.keySet()) {
      switch (key) {
        case "jsMode":
          updateJsMode((Integer) settings.get(key));
          break;
        case "userAgent":
          updateUserAgent((String) settings.get(key));
          break;
        default:
          throw new IllegalArgumentException("Unknown WebView setting: " + key);
      }
    }
  }

  private void updateJsMode(int mode) {
    switch (mode) {
      case 0: // disabled
        webView.getSettings().setJavaScriptEnabled(false);
        break;
      case 1: //unrestricted
        webView.getSettings().setJavaScriptEnabled(true);
        break;
      default:
        throw new IllegalArgumentException("Trying to set unknown Javascript mode: " + mode);
    }
  }

  private void updateUserAgent(String userAgent) {
    webView.getSettings().setUserAgentString(userAgent);
  }

  @Override
  public void dispose() {}
}<|MERGE_RESOLUTION|>--- conflicted
+++ resolved
@@ -67,11 +67,11 @@
     result.success(null);
   }
 
-<<<<<<< HEAD
   private void getUserAgent(MethodCall methodCall, Result result) {
     String userAgent = webView.getSettings().getUserAgentString();
     result.success(userAgent);
-=======
+  }
+
   private void canGoBack(MethodCall methodCall, Result result) {
     result.success(webView.canGoBack());
   }
@@ -92,7 +92,6 @@
       webView.goForward();
     }
     result.success(null);
->>>>>>> e247091a
   }
 
   @SuppressWarnings("unchecked")
