// Copyright 2018 The Chromium Authors. All rights reserved.
// Use of this source code is governed by a BSD-style license that can be
// found in the LICENSE file.

import 'dart:math';
import 'dart:typed_data';

import 'package:flutter/services.dart';
import 'package:flutter_test/flutter_test.dart';
import 'package:webview_flutter/webview_flutter.dart';

void main() {
  final _FakePlatformViewsController fakePlatformViewsController =
      _FakePlatformViewsController();

  setUpAll(() {
    SystemChannels.platform_views.setMockMethodCallHandler(
        fakePlatformViewsController.fakePlatformViewsMethodHandler);
  });

  setUp(() {
    fakePlatformViewsController.reset();
  });

  testWidgets('Create WebView', (WidgetTester tester) async {
    await tester.pumpWidget(const WebView());
  });

  testWidgets('Initial url', (WidgetTester tester) async {
    WebViewController controller;
    await tester.pumpWidget(
      WebView(
        initialUrl: 'https://youtube.com',
        onWebViewCreated: (WebViewController webViewController) {
          controller = webViewController;
        },
      ),
    );

    expect(await controller.currentUrl(), 'https://youtube.com');
  });

  testWidgets('JavaScript mode', (WidgetTester tester) async {
    await tester.pumpWidget(const WebView(
      initialUrl: 'https://youtube.com',
      javaScriptMode: JavaScriptMode.unrestricted,
    ));

    final FakePlatformWebView platformWebView =
        fakePlatformViewsController.lastCreatedView;

    expect(platformWebView.javaScriptMode, JavaScriptMode.unrestricted);

    await tester.pumpWidget(const WebView(
      initialUrl: 'https://youtube.com',
      javaScriptMode: JavaScriptMode.disabled,
    ));

    expect(platformWebView.javaScriptMode, JavaScriptMode.disabled);
  });

  testWidgets('Set UserAgent', (WidgetTester tester) async {
    await tester.pumpWidget(const WebView(
      initialUrl: 'https://youtube.com',
      javaScriptMode: JavaScriptMode.unrestricted,
    ));

    final FakePlatformWebView platformWebView =
        fakePlatformViewsController.lastCreatedView;

    expect(platformWebView.userAgent, isNull);

    await tester.pumpWidget(const WebView(
      initialUrl: 'https://youtube.com',
      javaScriptMode: JavaScriptMode.unrestricted,
      userAgent: 'UA',
    ));

    expect(platformWebView.userAgent, 'UA');
  });

  testWidgets('Get UserAgent', (WidgetTester tester) async {
    WebViewController controller;
    await tester.pumpWidget(
      WebView(
        initialUrl: 'https://youtube.com',
        javaScriptMode: JavaScriptMode.unrestricted,
        userAgent: 'UA',
        onWebViewCreated: (WebViewController webViewController) {
          controller = webViewController;
        },
      ),
    );
    expect(controller, isNotNull);
    expect(await controller.getUserAgent(), 'UA');
  });

  testWidgets('Clear cookies', (WidgetTester tester) async {
    await tester.pumpWidget(const WebView(
      clearCookies: false,
    ));

    final FakePlatformWebView platformWebView =
        fakePlatformViewsController.lastCreatedView;

    expect(platformWebView.clearCookies, false);

    await tester.pumpWidget(const WebView(
      clearCookies: true,
    ));

    expect(platformWebView.clearCookies, true);
  });

  testWidgets('Load url', (WidgetTester tester) async {
    WebViewController controller;
    await tester.pumpWidget(
      WebView(
        onWebViewCreated: (WebViewController webViewController) {
          controller = webViewController;
        },
      ),
    );

    expect(controller, isNotNull);

    controller.loadUrl('https://flutter.io');

    expect(await controller.currentUrl(), 'https://flutter.io');
  });

  testWidgets('Invalid urls', (WidgetTester tester) async {
    WebViewController controller;
    await tester.pumpWidget(
      WebView(
        onWebViewCreated: (WebViewController webViewController) {
          controller = webViewController;
        },
      ),
    );

    expect(controller, isNotNull);

    expect(() => controller.loadUrl(null), throwsA(anything));
    expect(await controller.currentUrl(), isNull);

    expect(() => controller.loadUrl(''), throwsA(anything));
    expect(await controller.currentUrl(), isNull);

    // Missing schema.
    expect(() => controller.loadUrl('flutter.io'), throwsA(anything));
    expect(await controller.currentUrl(), isNull);
  });

  testWidgets("Can't go back before loading a page",
      (WidgetTester tester) async {
    WebViewController controller;
    await tester.pumpWidget(
      WebView(
        onWebViewCreated: (WebViewController webViewController) {
          controller = webViewController;
        },
      ),
    );

    expect(controller, isNotNull);

    final bool canGoBackNoPageLoaded = await controller.canGoBack();

    expect(canGoBackNoPageLoaded, false);
  });

  testWidgets("Can't go back with no history", (WidgetTester tester) async {
    WebViewController controller;
    await tester.pumpWidget(
      WebView(
        initialUrl: 'https://flutter.io',
        onWebViewCreated: (WebViewController webViewController) {
          controller = webViewController;
        },
      ),
    );

    expect(controller, isNotNull);
    final bool canGoBackFirstPageLoaded = await controller.canGoBack();

    expect(canGoBackFirstPageLoaded, false);
  });

  testWidgets('Can go back', (WidgetTester tester) async {
    WebViewController controller;
    await tester.pumpWidget(
      WebView(
        initialUrl: 'https://flutter.io',
        onWebViewCreated: (WebViewController webViewController) {
          controller = webViewController;
        },
      ),
    );

    expect(controller, isNotNull);

    await controller.loadUrl('https://www.google.com');
    final bool canGoBackSecondPageLoaded = await controller.canGoBack();

    expect(canGoBackSecondPageLoaded, true);
  });

  testWidgets("Can't go forward before loading a page",
      (WidgetTester tester) async {
    WebViewController controller;
    await tester.pumpWidget(
      WebView(
        onWebViewCreated: (WebViewController webViewController) {
          controller = webViewController;
        },
      ),
    );

    expect(controller, isNotNull);

    final bool canGoForwardNoPageLoaded = await controller.canGoForward();

    expect(canGoForwardNoPageLoaded, false);
  });

  testWidgets("Can't go forward with no history", (WidgetTester tester) async {
    WebViewController controller;
    await tester.pumpWidget(
      WebView(
        initialUrl: 'https://flutter.io',
        onWebViewCreated: (WebViewController webViewController) {
          controller = webViewController;
        },
      ),
    );

    expect(controller, isNotNull);
    final bool canGoForwardFirstPageLoaded = await controller.canGoForward();

    expect(canGoForwardFirstPageLoaded, false);
  });

  testWidgets('Can go forward', (WidgetTester tester) async {
    WebViewController controller;
    await tester.pumpWidget(
      WebView(
        initialUrl: 'https://flutter.io',
        onWebViewCreated: (WebViewController webViewController) {
          controller = webViewController;
        },
      ),
    );

    expect(controller, isNotNull);

    await controller.loadUrl('https://youtube.com');
    await controller.goBack();
    final bool canGoForwardFirstPageBacked = await controller.canGoForward();

    expect(canGoForwardFirstPageBacked, true);
  });

  testWidgets('Go back', (WidgetTester tester) async {
    WebViewController controller;
    await tester.pumpWidget(
      WebView(
        initialUrl: 'https://youtube.com',
        onWebViewCreated: (WebViewController webViewController) {
          controller = webViewController;
        },
      ),
    );

    expect(controller, isNotNull);

    expect(await controller.currentUrl(), 'https://youtube.com');

    controller.loadUrl('https://flutter.io');

    expect(await controller.currentUrl(), 'https://flutter.io');

    controller.goBack();

    expect(await controller.currentUrl(), 'https://youtube.com');
  });

  testWidgets('Go forward', (WidgetTester tester) async {
    WebViewController controller;
    await tester.pumpWidget(
      WebView(
        initialUrl: 'https://youtube.com',
        onWebViewCreated: (WebViewController webViewController) {
          controller = webViewController;
        },
      ),
    );

    expect(controller, isNotNull);

    expect(await controller.currentUrl(), 'https://youtube.com');

    controller.loadUrl('https://flutter.io');

    expect(await controller.currentUrl(), 'https://flutter.io');

    controller.goBack();

    expect(await controller.currentUrl(), 'https://youtube.com');

    controller.goForward();

    expect(await controller.currentUrl(), 'https://flutter.io');
  });

  testWidgets('Current URL', (WidgetTester tester) async {
    WebViewController controller;
    await tester.pumpWidget(
      WebView(
        onWebViewCreated: (WebViewController webViewController) {
          controller = webViewController;
        },
      ),
    );

    expect(controller, isNotNull);

    // Test a WebView without an explicitly set first URL.
    expect(await controller.currentUrl(), isNull);

    controller.loadUrl('https://youtube.com');
    expect(await controller.currentUrl(), 'https://youtube.com');

    controller.loadUrl('https://flutter.io');
    expect(await controller.currentUrl(), 'https://flutter.io');

    controller.goBack();
    expect(await controller.currentUrl(), 'https://youtube.com');
  });

  testWidgets('Reload url', (WidgetTester tester) async {
    WebViewController controller;
    await tester.pumpWidget(
      WebView(
        initialUrl: 'https://flutter.io',
        onWebViewCreated: (WebViewController webViewController) {
          controller = webViewController;
        },
      ),
    );

    final FakePlatformWebView platformWebView =
        fakePlatformViewsController.lastCreatedView;

    expect(platformWebView.currentUrl, 'https://flutter.io');
    expect(platformWebView.amountOfReloadsOnCurrentUrl, 0);

    controller.reload();

    expect(platformWebView.currentUrl, 'https://flutter.io');
    expect(platformWebView.amountOfReloadsOnCurrentUrl, 1);

    controller.loadUrl('https://youtube.com');

    expect(platformWebView.amountOfReloadsOnCurrentUrl, 0);
  });
}

class FakePlatformWebView {
  FakePlatformWebView(int id, Map<dynamic, dynamic> params) {
    if (params.containsKey('initialUrl')) {
      final String initialUrl = params['initialUrl'];
      if (initialUrl != null) {
        history.add(initialUrl);
        currentPosition++;
      }
      javaScriptMode = JavaScriptMode.values[params['settings']['jsMode']];
<<<<<<< HEAD
      userAgent = params['settings']['userAgent'];
=======
      clearCookies = params['settings']['clearCookies'];
>>>>>>> 991d028b
    }
    channel = MethodChannel(
        'plugins.flutter.io/webview_$id', const StandardMethodCodec());
    channel.setMockMethodCallHandler(onMethodCall);
  }

  MethodChannel channel;

  List<String> history = <String>[];
  int currentPosition = -1;
  int amountOfReloadsOnCurrentUrl = 0;

  String get currentUrl => history.isEmpty ? null : history[currentPosition];
  JavaScriptMode javaScriptMode;
<<<<<<< HEAD
  String userAgent;
=======
  bool clearCookies;
>>>>>>> 991d028b

  Future<dynamic> onMethodCall(MethodCall call) {
    switch (call.method) {
      case 'loadUrl':
        final String url = call.arguments;
        history = history.sublist(0, currentPosition + 1);
        history.add(url);
        currentPosition++;
        amountOfReloadsOnCurrentUrl = 0;
        return Future<void>.sync(() {});
      case 'getUserAgent':
        return Future<String>.sync(() => userAgent);
      case 'updateSettings':
        if (call.arguments['jsMode'] == null ||
            call.arguments['clearCookies'] == null) {
          break;
        }
        javaScriptMode = JavaScriptMode.values[call.arguments['jsMode']];
<<<<<<< HEAD
        userAgent = call.arguments['userAgent'];
=======
        clearCookies = call.arguments['clearCookies'];
>>>>>>> 991d028b
        break;
      case 'canGoBack':
        return Future<bool>.sync(() => currentPosition > 0);
        break;
      case 'canGoForward':
        return Future<bool>.sync(() => currentPosition < history.length - 1);
        break;
      case 'goBack':
        currentPosition = max(-1, currentPosition - 1);
        return Future<void>.sync(() {});
        break;
      case 'goForward':
        currentPosition = min(history.length - 1, currentPosition + 1);
        return Future<void>.sync(() {});
      case 'reload':
        amountOfReloadsOnCurrentUrl++;
        return Future<void>.sync(() {});
        break;
      case 'currentUrl':
        return Future<String>.value(currentUrl);
        break;
    }
    return Future<void>.sync(() {});
  }
}

class _FakePlatformViewsController {
  FakePlatformWebView lastCreatedView;

  Future<dynamic> fakePlatformViewsMethodHandler(MethodCall call) {
    switch (call.method) {
      case 'create':
        final Map<dynamic, dynamic> args = call.arguments;
        final Map<dynamic, dynamic> params = _decodeParams(args['params']);
        lastCreatedView = FakePlatformWebView(
          args['id'],
          params,
        );
        return Future<int>.sync(() => 1);
      default:
        return Future<void>.sync(() {});
    }
  }

  void reset() {
    lastCreatedView = null;
  }
}

Map<dynamic, dynamic> _decodeParams(Uint8List paramsMessage) {
  final ByteBuffer buffer = paramsMessage.buffer;
  final ByteData messageBytes = buffer.asByteData(
    paramsMessage.offsetInBytes,
    paramsMessage.lengthInBytes,
  );
  return const StandardMessageCodec().decodeMessage(messageBytes);
}<|MERGE_RESOLUTION|>--- conflicted
+++ resolved
@@ -375,11 +375,8 @@
         currentPosition++;
       }
       javaScriptMode = JavaScriptMode.values[params['settings']['jsMode']];
-<<<<<<< HEAD
       userAgent = params['settings']['userAgent'];
-=======
       clearCookies = params['settings']['clearCookies'];
->>>>>>> 991d028b
     }
     channel = MethodChannel(
         'plugins.flutter.io/webview_$id', const StandardMethodCodec());
@@ -394,11 +391,8 @@
 
   String get currentUrl => history.isEmpty ? null : history[currentPosition];
   JavaScriptMode javaScriptMode;
-<<<<<<< HEAD
   String userAgent;
-=======
   bool clearCookies;
->>>>>>> 991d028b
 
   Future<dynamic> onMethodCall(MethodCall call) {
     switch (call.method) {
@@ -417,11 +411,8 @@
           break;
         }
         javaScriptMode = JavaScriptMode.values[call.arguments['jsMode']];
-<<<<<<< HEAD
         userAgent = call.arguments['userAgent'];
-=======
         clearCookies = call.arguments['clearCookies'];
->>>>>>> 991d028b
         break;
       case 'canGoBack':
         return Future<bool>.sync(() => currentPosition > 0);
