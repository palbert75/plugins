--- conflicted
+++ resolved
@@ -38,10 +38,7 @@
     this.initialUrl,
     this.javaScriptMode = JavaScriptMode.disabled,
     this.userAgent,
-<<<<<<< HEAD
     this.clearCookies = false,
-=======
->>>>>>> 9bb77b60
     this.gestureRecognizers,
   })  : assert(javaScriptMode != null),
         assert(clearCookies != null),
@@ -70,14 +67,11 @@
   /// The custom UserAgent.
   final String userAgent;
 
-<<<<<<< HEAD
   /// Whether removing all cookies is enabled.
   ///
   /// It is possible without iOS 8.
   final bool clearCookies;
 
-=======
->>>>>>> 9bb77b60
   @override
   State<StatefulWidget> createState() => _WebViewState();
 }
@@ -180,7 +174,6 @@
 }
 
 class _WebSettings {
-<<<<<<< HEAD
   _WebSettings({
     this.javaScriptMode,
     this.clearCookies,
@@ -192,53 +185,32 @@
         javaScriptMode: widget.javaScriptMode,
         userAgent: widget.userAgent,
         clearCookies: widget.clearCookies);
-=======
-  _WebSettings({this.javaScriptMode, this.userAgent});
-
-  static _WebSettings fromWidget(WebView widget) {
-    return _WebSettings(
-        javaScriptMode: widget.javaScriptMode, userAgent: widget.userAgent);
->>>>>>> 9bb77b60
   }
 
   final JavaScriptMode javaScriptMode;
 
   final String userAgent;
 
-<<<<<<< HEAD
   final bool clearCookies;
 
-=======
->>>>>>> 9bb77b60
   Map<String, dynamic> toMap() {
     return <String, dynamic>{
       'jsMode': javaScriptMode.index,
       'userAgent': userAgent,
-<<<<<<< HEAD
       'clearCookies': clearCookies,
-=======
->>>>>>> 9bb77b60
     };
   }
 
   Map<String, dynamic> updatesMap(_WebSettings newSettings) {
     if (javaScriptMode == newSettings.javaScriptMode &&
-<<<<<<< HEAD
         userAgent == newSettings.userAgent &&
         clearCookies == newSettings.clearCookies) {
-=======
-        userAgent == newSettings.userAgent) {
->>>>>>> 9bb77b60
       return null;
     }
     return <String, dynamic>{
       'jsMode': newSettings.javaScriptMode.index,
-<<<<<<< HEAD
       'userAgent': newSettings.userAgent,
       'clearCookies': newSettings.clearCookies,
-=======
-      'userAgent': newSettings.userAgent
->>>>>>> 9bb77b60
     };
   }
 }
@@ -284,15 +256,9 @@
     return url;
   }
 
-<<<<<<< HEAD
-  /// Gets the UserAgent.
-  Future<String> getUserAgent() async {
-    final String userAgent = await _channel.invokeMethod('getUserAgent');
-=======
   /// Accessor to the UserAgent.
   Future<String> userAgent() async {
     final String userAgent = await _channel.invokeMethod('userAgent');
->>>>>>> 9bb77b60
     return Future<String>.value(userAgent);
   }
 
