// Copyright 2018 The Chromium Authors. All rights reserved.
// Use of this source code is governed by a BSD-style license that can be
// found in the LICENSE file.

import 'dart:async';

import 'package:flutter/foundation.dart';
import 'package:flutter/gestures.dart';
import 'package:flutter/services.dart';
import 'package:flutter/widgets.dart';

typedef void WebViewCreatedCallback(WebViewController controller);

enum JavaScriptMode {
  /// JavaScript execution is disabled.
  disabled,

  /// JavaScript execution is not restricted.
  unrestricted,
}

/// A web view widget for showing html content.
class WebView extends StatefulWidget {
  /// Creates a new web view.
  ///
  /// The web view can be controlled using a `WebViewController` that is passed to the
  /// `onWebViewCreated` callback once the web view is created.
  ///
  /// The `javaScriptMode` parameter must not be null.
  const WebView({
    Key key,
    this.onWebViewCreated,
    this.initialUrl,
    this.javaScriptMode = JavaScriptMode.disabled,
    this.userAgent,
    this.gestureRecognizers,
  })  : assert(javaScriptMode != null),
        super(key: key);

  /// If not null invoked once the web view is created.
  final WebViewCreatedCallback onWebViewCreated;

  /// Which gestures should be consumed by the web view.
  ///
  /// It is possible for other gesture recognizers to be competing with the web view on pointer
  /// events, e.g if the web view is inside a [ListView] the [ListView] will want to handle
  /// vertical drags. The web view will claim gestures that are recognized by any of the
  /// recognizers on this list.
  ///
  /// When this set is empty or null, the web view will only handle pointer events for gestures that
  /// were not claimed by any other gesture recognizer.
  final Set<Factory<OneSequenceGestureRecognizer>> gestureRecognizers;

  /// The initial URL to load.
  final String initialUrl;

  /// Whether JavaScript execution is enabled.
  final JavaScriptMode javaScriptMode;

  /// The custom UserAgent.
  final String userAgent;

  @override
  State<StatefulWidget> createState() => _WebViewState();
}

class _WebViewState extends State<WebView> {
  final Completer<WebViewController> _controller =
      Completer<WebViewController>();

  _WebSettings _settings;

  @override
  Widget build(BuildContext context) {
    if (defaultTargetPlatform == TargetPlatform.android) {
      return GestureDetector(
        // We prevent text selection by intercepting the long press event.
        // This is a temporary stop gap due to issues with text selection on Android:
        // https://github.com/flutter/flutter/issues/24585 - the text selection
        // dialog is not responding to touch events.
        // https://github.com/flutter/flutter/issues/24584 - the text selection
        // handles are not showing.
        // TODO(amirh): remove this when the issues above are fixed.
        onLongPress: () {},
        child: AndroidView(
          viewType: 'plugins.flutter.io/webview',
          onPlatformViewCreated: _onPlatformViewCreated,
          gestureRecognizers: widget.gestureRecognizers,
          // WebView content is not affected by the Android view's layout direction,
          // we explicitly set it here so that the widget doesn't require an ambient
          // directionality.
          layoutDirection: TextDirection.rtl,
          creationParams: _CreationParams.fromWidget(widget).toMap(),
          creationParamsCodec: const StandardMessageCodec(),
        ),
      );
    } else if (defaultTargetPlatform == TargetPlatform.iOS) {
      return UiKitView(
        viewType: 'plugins.flutter.io/webview',
        onPlatformViewCreated: _onPlatformViewCreated,
        gestureRecognizers: widget.gestureRecognizers,
        creationParams: _CreationParams.fromWidget(widget).toMap(),
        creationParamsCodec: const StandardMessageCodec(),
      );
    }
    return Text(
        '$defaultTargetPlatform is not yet supported by the webview_flutter plugin');
  }

  @override
  void initState() {
    super.initState();
    _settings = _WebSettings.fromWidget(widget);
  }

  @override
  void didUpdateWidget(WebView oldWidget) {
    super.didUpdateWidget(oldWidget);
    final _WebSettings newSettings = _WebSettings.fromWidget(widget);
    final Map<String, dynamic> settingsUpdate =
        _settings.updatesMap(newSettings);
    _updateSettings(settingsUpdate);
    _settings = newSettings;
  }

  Future<void> _updateSettings(Map<String, dynamic> update) async {
    if (update == null) {
      return;
    }
    final WebViewController controller = await _controller.future;
    controller._updateSettings(update);
  }

  void _onPlatformViewCreated(int id) {
    final WebViewController controller = WebViewController._(id);
    _controller.complete(controller);
    if (widget.onWebViewCreated != null) {
      widget.onWebViewCreated(controller);
    }
  }
}

class _CreationParams {
  _CreationParams({this.initialUrl, this.settings});

  static _CreationParams fromWidget(WebView widget) {
    return _CreationParams(
      initialUrl: widget.initialUrl,
      settings: _WebSettings.fromWidget(widget),
    );
  }

  final String initialUrl;
  final _WebSettings settings;

  Map<String, dynamic> toMap() {
    return <String, dynamic>{
      'initialUrl': initialUrl,
      'settings': settings.toMap(),
    };
  }
}

class _WebSettings {
  _WebSettings({this.javaScriptMode, this.userAgent});

  static _WebSettings fromWidget(WebView widget) {
    return _WebSettings(
        javaScriptMode: widget.javaScriptMode, userAgent: widget.userAgent);
  }

  final JavaScriptMode javaScriptMode;

  final String userAgent;

  Map<String, dynamic> toMap() {
    return <String, dynamic>{
      'jsMode': javaScriptMode.index,
      'userAgent': userAgent,
    };
  }

  Map<String, dynamic> updatesMap(_WebSettings newSettings) {
    if (javaScriptMode == newSettings.javaScriptMode &&
        userAgent == newSettings.userAgent) {
      return null;
    }
    return <String, dynamic>{
      'jsMode': newSettings.javaScriptMode.index,
      'userAgent': newSettings.userAgent
    };
  }
}

/// Controls a [WebView].
///
/// A [WebViewController] instance can be obtained by setting the [WebView.onWebViewCreated]
/// callback for a [WebView] widget.
class WebViewController {
  WebViewController._(int id)
      : _channel = MethodChannel('plugins.flutter.io/webview_$id');

  final MethodChannel _channel;

  /// Loads the specified URL.
  ///
  /// `url` must not be null.
  ///
  /// Throws an ArgumentError if `url` is not a valid URL string.
  Future<void> loadUrl(String url) async {
    assert(url != null);
    _validateUrlString(url);
    return _channel.invokeMethod('loadUrl', url);
  }

<<<<<<< HEAD
  /// Accessor to the UserAgent.
  Future<String> userAgent() async {
    final String userAgent = await _channel.invokeMethod('userAgent');
    return Future<String>.value(userAgent);
=======
  /// Accessor to the current URL that the WebView is displaying.
  ///
  /// If [WebView.initialUrl] was never specified, returns `null`.
  /// Note that this operation is asynchronous, and it is possible that the
  /// current URL changes again by the time this function returns (in other
  /// words, by the time this future completes, the WebView may be displaying a
  /// different URL).
  Future<String> currentUrl() async {
    final String url = await _channel.invokeMethod('currentUrl');
    return url;
>>>>>>> e8b33160
  }

  /// Checks whether there's a back history item.
  ///
  /// Note that this operation is asynchronous, and it is possible that the "canGoBack" state has
  /// changed by the time the future completed.
  Future<bool> canGoBack() async {
    final bool canGoBack = await _channel.invokeMethod("canGoBack");
    return canGoBack;
  }

  /// Checks whether there's a forward history item.
  ///
  /// Note that this operation is asynchronous, and it is possible that the "canGoForward" state has
  /// changed by the time the future completed.
  Future<bool> canGoForward() async {
    final bool canGoForward = await _channel.invokeMethod("canGoForward");
    return canGoForward;
  }

  /// Goes back in the history of this WebView.
  ///
  /// If there is no back history item this is a no-op.
  Future<void> goBack() async {
    return _channel.invokeMethod("goBack");
  }

  /// Goes forward in the history of this WebView.
  ///
  /// If there is no forward history item this is a no-op.
  Future<void> goForward() async {
    return _channel.invokeMethod("goForward");
  }

  /// Reloads the current URL.
  Future<void> reload() async {
    return _channel.invokeMethod("reload");
  }

  Future<void> _updateSettings(Map<String, dynamic> update) async {
    return _channel.invokeMethod('updateSettings', update);
  }
}

// Throws an ArgumentError if `url` is not a valid URL string.
void _validateUrlString(String url) {
  try {
    final Uri uri = Uri.parse(url);
    if (uri.scheme.isEmpty) {
      throw ArgumentError('Missing scheme in URL string: "$url"');
    }
  } on FormatException catch (e) {
    throw ArgumentError(e);
  }
}<|MERGE_RESOLUTION|>--- conflicted
+++ resolved
@@ -213,12 +213,6 @@
     return _channel.invokeMethod('loadUrl', url);
   }
 
-<<<<<<< HEAD
-  /// Accessor to the UserAgent.
-  Future<String> userAgent() async {
-    final String userAgent = await _channel.invokeMethod('userAgent');
-    return Future<String>.value(userAgent);
-=======
   /// Accessor to the current URL that the WebView is displaying.
   ///
   /// If [WebView.initialUrl] was never specified, returns `null`.
@@ -229,7 +223,12 @@
   Future<String> currentUrl() async {
     final String url = await _channel.invokeMethod('currentUrl');
     return url;
->>>>>>> e8b33160
+  }
+
+  /// Accessor to the UserAgent.
+  Future<String> userAgent() async {
+    final String userAgent = await _channel.invokeMethod('userAgent');
+    return Future<String>.value(userAgent);
   }
 
   /// Checks whether there's a back history item.
